import numpy as np
import matplotlib.pyplot as plt

class BlasiusFlow:
    """Compute the steady Blasius boundary layer solution on a given grid."""

    def __init__(self, U_inf, nu, x, y, eta_max=10.0, Neta=1000):
        self.U_inf = U_inf
        self.nu = nu
        self.x = np.asarray(x)
        self.y = np.asarray(y)
        self.eta_max = eta_max
        self.Neta = Neta
        self.dx = self.x[1] - self.x[0]
        self.dy = self.y[1] - self.y[0]
        self._compute_similarity_solution()
        self.U0, self.V0 = self._compute_base_flow()

    def _compute_similarity_solution(self):
        eta = np.linspace(0.0, self.eta_max, self.Neta)
        f = np.zeros((3, self.Neta))
        f[2, 0] = 0.332057336215194  # f''(0)
        d_eta = eta[1] - eta[0]

        def rhs(state):
            f0, f1, f2 = state
            return np.array([f1, f2, -0.5 * f0 * f2])

        for k in range(self.Neta - 1):
            s = f[:, k]
            k1 = rhs(s)
            k2 = rhs(s + 0.5 * d_eta * k1)
            k3 = rhs(s + 0.5 * d_eta * k2)
            k4 = rhs(s + d_eta * k3)
            f[:, k + 1] = s + (d_eta / 6.0) * (k1 + 2*k2 + 2*k3 + k4)

        self.eta = eta
        self.f0_eta = f[0]
        self.f1_eta = f[1]

    def _compute_base_flow(self):
        Nx = len(self.x)
        Ny = len(self.y)
        U0 = np.zeros((Ny, Nx))
        V0 = np.zeros((Ny, Nx))
        for i, xi in enumerate(self.x):
            for j, yj in enumerate(self.y):
                if xi <= 0:
                    U0[j, i] = self.U_inf * self.f1_eta[-1]
                    V0[j, i] = 0.0
                else:
                    et = yj * np.sqrt(self.U_inf / (self.nu * xi))
                    idx = min(int(et / self.eta_max * (self.Neta - 1)), self.Neta - 1)
                    up = self.f1_eta[idx]
                    U0[j, i] = self.U_inf * up
                    V0[j, i] = 0.5 * np.sqrt(self.nu * self.U_inf / xi) * (et * up - self.f0_eta[idx])
        return U0, V0

    def wall_shear_drag(self, mu, x):
        dy = self.dy
        dUdy = (self.U0[1, :] - self.U0[0, :]) / dy
        tau_w = mu * dUdy
        return np.trapezoid(tau_w, x)

<<<<<<< HEAD
    def _plot_field(self, field, label, ax=None, levels=50, **kwargs):
        if ax is None:
            fig, ax = plt.subplots()
        X, Y = np.meshgrid(self.x, self.y)
        cs = ax.contourf(X, Y, field, levels=levels, **kwargs)
        ax.set_xlabel("x")
        ax.set_ylabel("y")
        ax.figure.colorbar(cs, ax=ax).set_label(label)
        return ax

    def plot_U0(self, ax=None, levels=50, **kwargs):
        return self._plot_field(self.U0, "U0 [m/s]", ax=ax, levels=levels, **kwargs)

    def plot_V0(self, ax=None, levels=50, **kwargs):
        return self._plot_field(self.V0, "V0 [m/s]", ax=ax, levels=levels, **kwargs)

    def plot_speed(self, ax=None, levels=50, **kwargs):
        speed = np.sqrt(self.U0 ** 2 + self.V0 ** 2)
        return self._plot_field(speed, "|V| [m/s]", ax=ax, levels=levels, **kwargs)
=======
        def _plot_field(self, field, label, ax=None, levels=50, **kwargs):
            if ax is None:
                fig, ax = plt.subplots()
            X, Y = np.meshgrid(self.x, self.y)
            cs = ax.contourf(X, Y, field, levels=levels, **kwargs)
            ax.set_xlabel("x")
            ax.set_ylabel("y")
            ax.figure.colorbar(cs, ax=ax).set_label(label)
            return ax

        def plot_U0(self, ax=None, levels=50, **kwargs):
            return self._plot_field(self.U0, "U0 [m/s]", ax=ax, levels=levels, **kwargs)

        def plot_V0(self, ax=None, levels=50, **kwargs):
            return self._plot_field(self.V0, "V0 [m/s]", ax=ax, levels=levels, **kwargs)

        def plot_speed(self, ax=None, levels=50, **kwargs):
            speed = np.sqrt(self.U0 ** 2 + self.V0 ** 2)
            return self._plot_field(speed, "|V| [m/s]", ax=ax, levels=levels, **kwargs)
>>>>>>> a50067a4
<|MERGE_RESOLUTION|>--- conflicted
+++ resolved
@@ -1,5 +1,4 @@
 import numpy as np
-import matplotlib.pyplot as plt
 
 class BlasiusFlow:
     """Compute the steady Blasius boundary layer solution on a given grid."""
@@ -60,46 +59,4 @@
         dy = self.dy
         dUdy = (self.U0[1, :] - self.U0[0, :]) / dy
         tau_w = mu * dUdy
-        return np.trapezoid(tau_w, x)
-
-<<<<<<< HEAD
-    def _plot_field(self, field, label, ax=None, levels=50, **kwargs):
-        if ax is None:
-            fig, ax = plt.subplots()
-        X, Y = np.meshgrid(self.x, self.y)
-        cs = ax.contourf(X, Y, field, levels=levels, **kwargs)
-        ax.set_xlabel("x")
-        ax.set_ylabel("y")
-        ax.figure.colorbar(cs, ax=ax).set_label(label)
-        return ax
-
-    def plot_U0(self, ax=None, levels=50, **kwargs):
-        return self._plot_field(self.U0, "U0 [m/s]", ax=ax, levels=levels, **kwargs)
-
-    def plot_V0(self, ax=None, levels=50, **kwargs):
-        return self._plot_field(self.V0, "V0 [m/s]", ax=ax, levels=levels, **kwargs)
-
-    def plot_speed(self, ax=None, levels=50, **kwargs):
-        speed = np.sqrt(self.U0 ** 2 + self.V0 ** 2)
-        return self._plot_field(speed, "|V| [m/s]", ax=ax, levels=levels, **kwargs)
-=======
-        def _plot_field(self, field, label, ax=None, levels=50, **kwargs):
-            if ax is None:
-                fig, ax = plt.subplots()
-            X, Y = np.meshgrid(self.x, self.y)
-            cs = ax.contourf(X, Y, field, levels=levels, **kwargs)
-            ax.set_xlabel("x")
-            ax.set_ylabel("y")
-            ax.figure.colorbar(cs, ax=ax).set_label(label)
-            return ax
-
-        def plot_U0(self, ax=None, levels=50, **kwargs):
-            return self._plot_field(self.U0, "U0 [m/s]", ax=ax, levels=levels, **kwargs)
-
-        def plot_V0(self, ax=None, levels=50, **kwargs):
-            return self._plot_field(self.V0, "V0 [m/s]", ax=ax, levels=levels, **kwargs)
-
-        def plot_speed(self, ax=None, levels=50, **kwargs):
-            speed = np.sqrt(self.U0 ** 2 + self.V0 ** 2)
-            return self._plot_field(speed, "|V| [m/s]", ax=ax, levels=levels, **kwargs)
->>>>>>> a50067a4
+        return np.trapezoid(tau_w, x)